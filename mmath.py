--- conflicted
+++ resolved
@@ -80,7 +80,6 @@
     return Q, R
 
 
-<<<<<<< HEAD
 def rref(A):
     """Returns the reduced row echelon form of Matrix A.
     """
@@ -99,7 +98,8 @@
 
         r += 1
         c += 1
-=======
+
+
 def row_swap(A, row1, row2):
     """Swaps row1 with row2 and returns a new Matrix.
     """
@@ -121,5 +121,4 @@
     """
     rows = list(A.rows)
     rows[row] = k * rows[row]
-    return Matrix(rows)
->>>>>>> 29ee6676
+    return Matrix(rows)