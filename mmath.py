"""This file defines some useful functions for performing calculations
with Matrices.
"""

import vmath
<<<<<<< HEAD
from matrix import Matrix
=======
from matrix import Matrix, DimensionError
from vector import Vector
>>>>>>> c7853b1c


def transpose(A):
    """Calculates the transpose of Matrix A.
    """
    return Matrix(A.columns)


def trace(A):
    """Calculates the sum of the leading diagonal of Matrix A.
    """
    return sum(A[i][i] for i in range(min(A.dim)))


def augment(A, B):
    """Augments Matrix A with Matrix or Vector B.
    """
    if isinstance(B, Vector):
        return Matrix(*A.columns, B, columns=True)
    else:
        return Matrix(*A.columns, *B.columns, columns=True)


def deaugment(A, n):
    """Splits the last n columns off of A. Returns the resulting Matrices or
    Matrix and Vector if n is 1.
    """
    if n == 1:
        return Matrix(A.columns[:-1], columns=True), A.columns[-1]
    return Matrix(A.columns[:-n], columns=True), Matrix(A.columns[-n:], columns=True)


def factorize(A):
    """Performs QR factorization on invertible Matrix A. Returns (Q, R).
    """
    if A.dim.rows != A.dim.columns:
        raise DimensionError("Matrix A must be square.")

    # Use Gram-Schidt to calculate orthogonal Matrix Q from columns of A
    Q = Matrix(vmath.gs(A.columns), columns=True)

    # If A is not invertible, vmath.gs will not return a square matrix
    if A.dim != Q.dim:
        raise DimensionError("Matrix A must be invertible.")

    # Upper triangular Matrix R = (Q^T)A
    R = transpose(Q) * A
<<<<<<< HEAD
    return Q, R


def row_swap(A, row1, row2):
    """Swaps row1 with row2 and returns a new Matrix.
    """
    rows = list(A.rows)
    rows[row1], rows[row2] = rows[row2], rows[row1]
    return Matrix(rows)


def row_add(A, row1, row2):
    """Adds row1 to row2 and returns a new Matrix.
    """
    rows = list(A.rows)
    rows[row2] = rows[row1] + rows[row2]
    return Matrix(rows)


def row_multiply(A, row, k):
    """Multiplies row by scalar k and returns a new Matrix.
    """
    rows = list(A.rows)
    rows[row] = k * rows[row]
    return Matrix(rows)
=======

    return Q, R
>>>>>>> c7853b1c
<|MERGE_RESOLUTION|>--- conflicted
+++ resolved
@@ -3,12 +3,8 @@
 """
 
 import vmath
-<<<<<<< HEAD
-from matrix import Matrix
-=======
 from matrix import Matrix, DimensionError
 from vector import Vector
->>>>>>> c7853b1c
 
 
 def transpose(A):
@@ -56,7 +52,7 @@
 
     # Upper triangular Matrix R = (Q^T)A
     R = transpose(Q) * A
-<<<<<<< HEAD
+
     return Q, R
 
 
@@ -81,8 +77,4 @@
     """
     rows = list(A.rows)
     rows[row] = k * rows[row]
-    return Matrix(rows)
-=======
-
-    return Q, R
->>>>>>> c7853b1c
+    return Matrix(rows)